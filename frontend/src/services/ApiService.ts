<<<<<<< HEAD
// frontend/src/services/ApiService.ts
=======
// src/services/ApiService.js
>>>>>>> 602f859e
import axios from 'axios';

const API_BASE_URL = 'http://localhost:8080/api';

<<<<<<< HEAD
// Types
export interface Lobby {
  id: string;
  name: string;
  status: string;
  players: Player[];
  lobby_type: string;
  available_bots: string[];
}

export interface Player {
  id: string;
  name: string;
  player_type: string;
  player_number: number;
}

export interface CreateLobbyResponse {
  lobby_id: string;
  player_id: string;
}

export interface JoinLobbyResponse {
  lobby_id: string;
  player_id: string;
}

// API Service
=======
>>>>>>> 602f859e
class ApiService {
  async getLobbies() {
    try {
      const response = await axios.get(`${API_BASE_URL}/lobbies`);
      return response.data;
    } catch (error) {
      console.error('Failed to fetch lobbies:', error);
      return [];
    }
  }

  async getGameState(lobby_id) {
    try {
      const response = await axios.get(`${API_BASE_URL}/game_state/${lobby_id}`);
      return response.data;
    } catch (error) {
      console.error('Failed to fetch getGameState:', error);
      return [];
    }
  }

<<<<<<< HEAD
  // Create a new lobby
  async createLobby(
    name: string,
    playerName: string,
    lobbyType: 'player_vs_player' | 'player_vs_bot' | 'bot_vs_bot',
    selectedBots?: string[]
  ): Promise<CreateLobbyResponse | null> {
    try {
      const response = await axios.post(`${API_BASE_URL}/lobbies`, {
        name,
        player_name: playerName,
        lobby_type: lobbyType,
        selected_bots: selectedBots
=======

  async makeMove(lobby_id, player_id, coords) {
    try {
      const response = await axios.post(`${API_BASE_URL}/make_move/${lobby_id}`, {
        player: player_id,
        coords: coords
>>>>>>> 602f859e
      });
      return response.data;
    } catch (error) {
      console.error(`Failed to makeMove`, error);
      return null;
    }
  }

  async createGame(lobbyName, enemy) {
    try {
      const response = await axios.post(`${API_BASE_URL}/create_game`, {
        name: lobbyName,
        enemy,
      });
      return response.data;
    } catch (error) {
      console.error('Failed to create game:', error);
      return null;
    }
  }

  // Start a game
  async startGame(id: string): Promise<boolean> {
    try {
      await axios.post(`${API_BASE_URL}/lobbies/${id}/start`);
      return true;
    } catch (error) {
      console.error(`Failed to start game ${id}:`, error);
      return false;
    }
  }

  // Get available bots
  async getAvailableBots(): Promise<string[]> {
    try {
      const response = await axios.get(`${API_BASE_URL}/bots`);
      return response.data;
    } catch (error) {
      console.error('Failed to fetch available bots:', error);
      return [];
    }
  }
}

export const apiService = new ApiService();
export default apiService;<|MERGE_RESOLUTION|>--- conflicted
+++ resolved
@@ -1,43 +1,8 @@
-<<<<<<< HEAD
-// frontend/src/services/ApiService.ts
-=======
 // src/services/ApiService.js
->>>>>>> 602f859e
 import axios from 'axios';
 
 const API_BASE_URL = 'http://localhost:8080/api';
 
-<<<<<<< HEAD
-// Types
-export interface Lobby {
-  id: string;
-  name: string;
-  status: string;
-  players: Player[];
-  lobby_type: string;
-  available_bots: string[];
-}
-
-export interface Player {
-  id: string;
-  name: string;
-  player_type: string;
-  player_number: number;
-}
-
-export interface CreateLobbyResponse {
-  lobby_id: string;
-  player_id: string;
-}
-
-export interface JoinLobbyResponse {
-  lobby_id: string;
-  player_id: string;
-}
-
-// API Service
-=======
->>>>>>> 602f859e
 class ApiService {
   async getLobbies() {
     try {
@@ -59,28 +24,12 @@
     }
   }
 
-<<<<<<< HEAD
-  // Create a new lobby
-  async createLobby(
-    name: string,
-    playerName: string,
-    lobbyType: 'player_vs_player' | 'player_vs_bot' | 'bot_vs_bot',
-    selectedBots?: string[]
-  ): Promise<CreateLobbyResponse | null> {
-    try {
-      const response = await axios.post(`${API_BASE_URL}/lobbies`, {
-        name,
-        player_name: playerName,
-        lobby_type: lobbyType,
-        selected_bots: selectedBots
-=======
 
   async makeMove(lobby_id, player_id, coords) {
     try {
       const response = await axios.post(`${API_BASE_URL}/make_move/${lobby_id}`, {
         player: player_id,
         coords: coords
->>>>>>> 602f859e
       });
       return response.data;
     } catch (error) {
